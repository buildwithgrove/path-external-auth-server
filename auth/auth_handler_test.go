--- conflicted
+++ resolved
@@ -47,11 +47,7 @@
 						Headers: []*envoy_core.HeaderValueOption{
 							{Header: &envoy_core.HeaderValue{Key: reqHeaderPortalAppID, Value: "portal_app_free"}},
 							{Header: &envoy_core.HeaderValue{Key: reqHeaderAccountID, Value: "account_1"}},
-<<<<<<< HEAD
-							{Header: &envoy_core.HeaderValue{Key: ratelimit.PlanFreeHeader, Value: "account_1"}},
-=======
-							{Header: &envoy_core.HeaderValue{Key: ratelimit.PlanFree_RequestHeader, Value: "portal_app_free"}},
->>>>>>> 04d6c50d
+							{Header: &envoy_core.HeaderValue{Key: string(ratelimit.PlanFree_DatabaseType), Value: "account_1"}},
 						},
 					},
 				},
