// The auth package contains the implementation of the Envoy External Authorization gRPC service.
// It is responsible for receiving requests from Envoy and authorizing them based on the GatewayEndpoint
// data stored in the endpointstore package. It receives a check request from GUARD and determines if
// the request should be authorized.
package auth

import (
	"context"
	"fmt"

	envoy_core "github.com/envoyproxy/go-control-plane/envoy/config/core/v3"
	envoy_auth "github.com/envoyproxy/go-control-plane/envoy/service/auth/v3"
	envoy_type "github.com/envoyproxy/go-control-plane/envoy/type/v3"
	"github.com/pokt-network/poktroll/pkg/polylog"
	"google.golang.org/genproto/googleapis/rpc/status"
	"google.golang.org/grpc/codes"

	"github.com/buildwithgrove/path-external-auth-server/proto"
)

const (
	// TODO_TECHDEBT(@commoddity): This path segment should be configurable via a single source of truth.
	// Not sure the best way to do this as it is referred to in multiple disparate places (eg. GUARD Helm charts, PATH's router.go & here)
	pathPrefix = "/v1/"

<<<<<<< HEAD
	reqHeaderEndpointID = "Endpoint-Id" // Set on all service requests
	reqHeaderAccountID  = "Account-Id"  // Set on all service requests
=======
	// The endpoint and account id need to match PATH's expected HTTP headers.
	// See the following code section in PATH:
	// https://github.com/buildwithgrove/path/blob/1e7b2d83294e8c406479ae5e480f4dca97414cee/gateway/observation.go#L16-L18
	reqHeaderEndpointID = "Portal-Application-ID" // Set on all service requests
	reqHeaderAccountID  = "Portal-Account-ID"     // Set on all service requests

	reqHeaderRateLimitEndpointID = "Rate-Limit-Endpoint-Id" // Set only on service requests that should be rate limited
	reqHeaderRateLimitThroughput = "Rate-Limit-Throughput"  // Set only on service requests that should be rate limited
>>>>>>> 9defbe28

	errBody = `{"code": %d, "message": "%s"}`
)

// Set only on endpoints with plan types that should be rate limited
// The key is the plan type as specified in the database.
// The value is the header key to be matched in the GUARD configuration.
//
// DEV_NOTE: New plans from the database should be added to this map.
//
// Documentation reference:
// https://gateway.envoyproxy.io/docs/tasks/traffic/global-rate-limit/#rate-limit-distinct-users-except-admin
const (
	dbPlanFree     = "PLAN_FREE"    // The plan type as specified in the database
	planFreeHeader = "Rl-Plan-Free" // The header key to be matched in the GUARD configuration
)

// Map used to convert the plan type as specified in the database to the
// header key to be matched in the GUARD configuration.
var rateLimitedPlanTypeHeaders = map[string]string{
	dbPlanFree: planFreeHeader,
}

// The EndpointStore interface contains an in-memory store of GatewayEndpoints
// and their associated data from the PADS (PATH Auth Data Server).
// See: https://github.com/buildwithgrove/path-auth-data-server
//
// It used to allow fast lookups of authorization data for PATH when processing requests.
type EndpointStore interface {
	GetGatewayEndpoint(endpointID string) (*proto.GatewayEndpoint, bool)
}

// The AuthHandler struct contains the methods for processing requests from Envoy,
// primarily the Check method that is called by Envoy for each request.
type AuthHandler struct {
	Logger polylog.Logger

	// The EndpointStore contains an in-memory store of GatewayEndpoints
	// and their associated data from the PADS (PATH Auth Data Server).
	EndpointStore EndpointStore

	// The authorizers to be used for the request
	APIKeyAuthorizer Authorizer
}

// Check satisfies the implementation of the Envoy External Authorization gRPC service.
// It performs the following steps:
// - Extracts the endpoint ID from the path
// - Extracts the account user ID from the headers
// - Fetches the GatewayEndpoint from the database
// - Performs all configured authorization checks
// - Returns a response with the HTTP headers set
func (a *AuthHandler) Check(
	ctx context.Context,
	checkReq *envoy_auth.CheckRequest,
) (*envoy_auth.CheckResponse, error) {
	// Get the HTTP request
	req := checkReq.GetAttributes().GetRequest().GetHttp()
	if req == nil {
		return getDeniedCheckResponse("HTTP request not found", envoy_type.StatusCode_BadRequest), nil
	}

	// Get the request path
	path := req.GetPath()
	if path == "" {
		return getDeniedCheckResponse("path not provided", envoy_type.StatusCode_BadRequest), nil
	}

	// Get the request headers
	headers := req.GetHeaders()

	// Extract the endpoint ID from the request
	// It may be extracted from the URL path or the headers
	endpointID, err := extractEndpointID(req)
	if err != nil {
		a.Logger.Info().Err(err).Msg("unable to extract endpoint ID from request")
		return getDeniedCheckResponse(err.Error(), envoy_type.StatusCode_BadRequest), nil
	}

	logger := a.Logger.With("endpoint_id", endpointID)
	logger.Debug().Msg("handling check request")

	// Fetch GatewayEndpoint from endpoint store
	gatewayEndpoint, ok := a.getGatewayEndpoint(endpointID)
	if !ok {
		logger.Info().Msg("specified endpoint not found: rejecting the request.")
		return getDeniedCheckResponse("endpoint not found", envoy_type.StatusCode_NotFound), nil
	}

	// Perform all configured authorization checks
	if err := a.authGatewayEndpoint(headers, gatewayEndpoint); err != nil {
		logger.Info().Err(err).Msg("request failed authorization: rejecting the request.")
		return getDeniedCheckResponse(err.Error(), envoy_type.StatusCode_Unauthorized), nil
	}

	// Add endpoint ID and rate limiting values to the headers
	// to be passed upstream along the filter chain to the rate limiter.
	httpHeaders := a.getHTTPHeaders(gatewayEndpoint)

	// Return a valid response with the HTTP headers set
	return getOKCheckResponse(httpHeaders), nil
}

/* --------------------------------- Helpers -------------------------------- */

// getGatewayEndpoint fetches the GatewayEndpoint from the endpoint store and a bool indicating if it was found
func (a *AuthHandler) getGatewayEndpoint(endpointID string) (*proto.GatewayEndpoint, bool) {
	return a.EndpointStore.GetGatewayEndpoint(endpointID)
}

// authGatewayEndpoint performs all configured authorization checks on the request
func (a *AuthHandler) authGatewayEndpoint(headers map[string]string, gatewayEndpoint *proto.GatewayEndpoint) error {
	// Get the authorization type for the gateway endpoint
	authType := gatewayEndpoint.GetAuth().GetAuthType()

	switch authType.(type) {
	case *proto.Auth_NoAuth:
		return nil // If the endpoint has no authorization requirements, return no error

	case *proto.Auth_StaticApiKey:
		return a.APIKeyAuthorizer.authorizeRequest(headers, gatewayEndpoint)

	default:
		return fmt.Errorf("invalid authorization type")
	}
}

// getHTTPHeaders sets all HTTP headers required by the PATH services on the request being forwarded
func (a *AuthHandler) getHTTPHeaders(gatewayEndpoint *proto.GatewayEndpoint) []*envoy_core.HeaderValueOption {
	endpointID := gatewayEndpoint.GetEndpointId()
	metadata := gatewayEndpoint.GetMetadata()

	headers := []*envoy_core.HeaderValueOption{
		// Set endpoint ID header on all requests
		// eg. "Endpoint-Id: a12b3c4d"
		{
			Header: &envoy_core.HeaderValue{
				Key:   reqHeaderEndpointID,
				Value: endpointID,
			},
		},
		// Set account ID header on all requests
		// eg. "Account-Id: 3f4g2js2"
		{
			Header: &envoy_core.HeaderValue{
				Key:   reqHeaderAccountID,
				Value: metadata.GetAccountId(),
			},
		},
	}

	// Set rate limit headers if the endpoint should be rate limited
	if planType := metadata.GetPlanType(); planType != "" {
		// Only plans that are configured to be rate limited should have a rate limit header
		if rateLimitHeader, ok := rateLimitedPlanTypeHeaders[planType]; ok {
			// Set the rate header with the endpoint ID
			// eg. "Rate-Limit-Plan-Free: a12b3c4d"
			headers = append(headers, &envoy_core.HeaderValueOption{
				Header: &envoy_core.HeaderValue{
					Key:   rateLimitHeader,
					Value: endpointID,
				},
			})
		}
	}

	return headers
}

// getDeniedCheckResponse returns a CheckResponse with a denied status and error message
func getDeniedCheckResponse(err string, httpCode envoy_type.StatusCode) *envoy_auth.CheckResponse {
	return &envoy_auth.CheckResponse{
		Status: &status.Status{
			Code:    int32(codes.PermissionDenied),
			Message: err,
		},
		HttpResponse: &envoy_auth.CheckResponse_DeniedResponse{
			DeniedResponse: &envoy_auth.DeniedHttpResponse{
				Status: &envoy_type.HttpStatus{
					Code: httpCode,
				},
				Body: fmt.Sprintf(errBody, httpCode, err),
			},
		},
	}
}

// getOKCheckResponse returns a CheckResponse with an OK status and the provided headers
func getOKCheckResponse(headers []*envoy_core.HeaderValueOption) *envoy_auth.CheckResponse {
	return &envoy_auth.CheckResponse{
		Status: &status.Status{
			Code:    int32(codes.OK),
			Message: "ok",
		},
		HttpResponse: &envoy_auth.CheckResponse_OkResponse{
			OkResponse: &envoy_auth.OkHttpResponse{
				Headers: headers,
			},
		},
	}
}<|MERGE_RESOLUTION|>--- conflicted
+++ resolved
@@ -23,19 +23,11 @@
 	// Not sure the best way to do this as it is referred to in multiple disparate places (eg. GUARD Helm charts, PATH's router.go & here)
 	pathPrefix = "/v1/"
 
-<<<<<<< HEAD
-	reqHeaderEndpointID = "Endpoint-Id" // Set on all service requests
-	reqHeaderAccountID  = "Account-Id"  // Set on all service requests
-=======
 	// The endpoint and account id need to match PATH's expected HTTP headers.
 	// See the following code section in PATH:
 	// https://github.com/buildwithgrove/path/blob/1e7b2d83294e8c406479ae5e480f4dca97414cee/gateway/observation.go#L16-L18
 	reqHeaderEndpointID = "Portal-Application-ID" // Set on all service requests
 	reqHeaderAccountID  = "Portal-Account-ID"     // Set on all service requests
-
-	reqHeaderRateLimitEndpointID = "Rate-Limit-Endpoint-Id" // Set only on service requests that should be rate limited
-	reqHeaderRateLimitThroughput = "Rate-Limit-Throughput"  // Set only on service requests that should be rate limited
->>>>>>> 9defbe28
 
 	errBody = `{"code": %d, "message": "%s"}`
 )
