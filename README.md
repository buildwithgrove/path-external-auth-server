# 🫛 PEAS

<div align="center">
<h1>🫛 PEAS<br/>PATH External Auth Server</h1>
<img src="https://storage.googleapis.com/grove-brand-assets/Presskit/Logo%20Joined-2.png" alt="Grove logo" width="500"/>
</div>
<br/>

## Introduction

**PEAS** (PATH External Auth Server) is an external authorization server that can be used to authorize requests to the [PATH Gateway](https://github.com/buildwithgrove/path). It is part of the GUARD authorization system for PATH and runs in the PATH Kubernetes cluster.

### Docker Image

```bash
docker pull ghcr.io/buildwithgrove/path-external-auth-server:latest
```

- [PEAS GHCR Package](https://github.com/orgs/buildwithgrove/packages/container/package/path-external-auth-server)

### `GatewayEndpoint` Structure

PEAS receives a list of `GatewayEndpoints` that define which endpoints are authorized to use the PATH Gateway.

- [`GatewayEndpoint` protobuf definition.](https://github.com/buildwithgrove/path-external-auth-server/blob/main/proto/gateway_endpoint.proto)

`GatewayEndpoint` data is received from a `remote gRPC server` that may be implemented by a PATH gateway operator in any way they see fit. The only requirement is that it adhere to the to spec defined in the protobuf definition.

## Request Headers

PEAS adds the following headers to authorized requests before forwarding them to the upstream service:

<<<<<<< HEAD
| Header                  | Contents                                                        | Included For All Requests            | Example Value |
| ----------------------- | --------------------------------------------------------------- | ------------------------------------ | ------------- |
| `Portal-Application-ID` | The application ID (aka endpoint ID) of the authorized endpoint | ✅                                   | "a12b3c4d"    |
| `Account-Id`            | The account ID associated with the endpoint                     | ✅                                   | "3f4g2js2"    |
| `Rl-Plan-Free`          | The plan type for rate limiting purposes (PLAN_FREE)            | ❌ (Only for rate-limited endpoints) | "a12b3c4d"    |
=======
| Header                  | Contents                                               | Included For All Requests           | Example Value |
| ----------------------- | ------------------------------------------------------ | ----------------------------------- | ------------- |
| `Portal-Application-ID` | The portal application ID of the authorized portal app | ✅                                   | "a12b3c4d"    |
| `Portal-Account-ID`     | The account ID associated with the portal application  | ✅                                   | "3f4g2js2"    |
| `Rl-Plan-Free`          | The endpoint ID for rate limiting purposes (PLAN_FREE) | ❌ (Only for rate-limited endpoints) | "a12b3c4d"    |
>>>>>>> 75b8a579

## 🐾 PADS (PATH Auth Data Server)

PADS provides data from either a static YAML file or a Grove-specific Postgres database implementation.

- [PADS Repository](https://github.com/buildwithgrove/path-auth-data-server)

```bash
docker pull ghcr.io/buildwithgrove/path-auth-data-server:latest
```

- [PADS GHCR Package](https://github.com/orgs/buildwithgrove/packages/container/package/path-auth-data-server)

## Envoy Gateway Docs

PEAS exposes a gRPC service that adheres to the spec expected by Envoy Proxy's `ext_authz` HTTP Filter.

<div align="center">
  <a href="https://www.envoyproxy.io/docs/envoy/latest/">
    <img src="https://raw.githubusercontent.com/cncf/artwork/refs/heads/main/projects/envoy/envoy-gateway/horizontal/color/envoy-gateway-horizontal-color.svg" alt="Envoy logo" width="200"/>
  </a>
</div>

For more information see:

- [Envoy Gateway External Authorization Docs](https://gateway.envoyproxy.io/docs/tasks/security/ext-auth/)
- [Envoy Proxy `ext_authz` HTTP Filter Docs](https://www.envoyproxy.io/docs/envoy/latest/configuration/http/http_filters/ext_authz_filter)

## PEAS Environment Variables

PEAS is configured via environment variables.

| Variable                      | Required | Type   | Description                                                                                                                          | Example          | Default Value |
| ----------------------------- | -------- | ------ | ------------------------------------------------------------------------------------------------------------------------------------ | ---------------- | ------------- |
| GRPC_HOST_PORT                | ✅       | string | The host and port for the remote gRPC server connection that provides the GatewayEndpoint data. Must adhere to a `host:port` format. | guard-pads:10002 | -             |
| GRPC_USE_INSECURE_CREDENTIALS | ❌       | bool   | Whether to use insecure credentials for the gRPC connection. Must be `true` if the remote gRPC server is not TLS-enabled.            | `true`           | `false`       |
| PORT                          | ❌       | int    | The port to run the external auth server on.                                                                                         | 10001            | 10001         |<|MERGE_RESOLUTION|>--- conflicted
+++ resolved
@@ -30,19 +30,11 @@
 
 PEAS adds the following headers to authorized requests before forwarding them to the upstream service:
 
-<<<<<<< HEAD
-| Header                  | Contents                                                        | Included For All Requests            | Example Value |
-| ----------------------- | --------------------------------------------------------------- | ------------------------------------ | ------------- |
-| `Portal-Application-ID` | The application ID (aka endpoint ID) of the authorized endpoint | ✅                                   | "a12b3c4d"    |
-| `Account-Id`            | The account ID associated with the endpoint                     | ✅                                   | "3f4g2js2"    |
-| `Rl-Plan-Free`          | The plan type for rate limiting purposes (PLAN_FREE)            | ❌ (Only for rate-limited endpoints) | "a12b3c4d"    |
-=======
 | Header                  | Contents                                               | Included For All Requests           | Example Value |
 | ----------------------- | ------------------------------------------------------ | ----------------------------------- | ------------- |
 | `Portal-Application-ID` | The portal application ID of the authorized portal app | ✅                                   | "a12b3c4d"    |
 | `Portal-Account-ID`     | The account ID associated with the portal application  | ✅                                   | "3f4g2js2"    |
 | `Rl-Plan-Free`          | The endpoint ID for rate limiting purposes (PLAN_FREE) | ❌ (Only for rate-limited endpoints) | "a12b3c4d"    |
->>>>>>> 75b8a579
 
 ## 🐾 PADS (PATH Auth Data Server)
 
@@ -77,6 +69,6 @@
 
 | Variable                      | Required | Type   | Description                                                                                                                          | Example          | Default Value |
 | ----------------------------- | -------- | ------ | ------------------------------------------------------------------------------------------------------------------------------------ | ---------------- | ------------- |
-| GRPC_HOST_PORT                | ✅       | string | The host and port for the remote gRPC server connection that provides the GatewayEndpoint data. Must adhere to a `host:port` format. | guard-pads:10002 | -             |
-| GRPC_USE_INSECURE_CREDENTIALS | ❌       | bool   | Whether to use insecure credentials for the gRPC connection. Must be `true` if the remote gRPC server is not TLS-enabled.            | `true`           | `false`       |
-| PORT                          | ❌       | int    | The port to run the external auth server on.                                                                                         | 10001            | 10001         |+| GRPC_HOST_PORT                | ✅        | string | The host and port for the remote gRPC server connection that provides the GatewayEndpoint data. Must adhere to a `host:port` format. | guard-pads:10002 | -             |
+| GRPC_USE_INSECURE_CREDENTIALS | ❌        | bool   | Whether to use insecure credentials for the gRPC connection. Must be `true` if the remote gRPC server is not TLS-enabled.            | `true`           | `false`       |
+| PORT                          | ❌        | int    | The port to run the external auth server on.                                                                                         | 10001            | 10001         |