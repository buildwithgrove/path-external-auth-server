--- conflicted
+++ resolved
@@ -134,13 +134,8 @@
 	accountID := string(gatewayPortalApp.AccountID)
 
 	headers := []*envoy_core.HeaderValueOption{
-<<<<<<< HEAD
 		// Set portal app ID header on all requests
 		// eg. "PortalApp-Id: a12b3c4d"
-=======
-		// Set endpoint ID header on all requests
-		// eg. "Portal-Application-ID: a12b3c4d"
->>>>>>> 75b8a579
 		{
 			Header: &envoy_core.HeaderValue{
 				Key:   reqHeaderPortalAppID,
