# 🫛 PEAS <!-- omit in toc -->

<div align="center">
<h1>🫛 PEAS<br/>PATH External Auth Server</h1>
<img src="https://storage.googleapis.com/grove-brand-assets/Presskit/Logo%20Joined-2.png" alt="Grove logo" width="500"/>
</div>
<br/>

- [Introduction](#introduction)
  - [Docker Image](#docker-image)
  - [Architecture Diagram](#architecture-diagram)
  - [`PortalApp` Structure](#portalapp-structure)
- [Request Headers](#request-headers)
- [Rate Limiting Implementation](#rate-limiting-implementation)
- [Envoy Gateway Integration](#envoy-gateway-integration)
- [PEAS Environment Variables](#peas-environment-variables)

## Introduction

**PEAS** (PATH External Auth Server) is an external authorization server that can be used to authorize requests to the [PATH Gateway](https://github.com/buildwithgrove/path). 

It is part of the GUARD authorization system for PATH and runs in the PATH Kubernetes cluster.

It has the following two responsibilities:
1. Authentication 
   - Determines if requests to GUARD are authorized
   - If the request is authorized, the request is forwarded upstream
2. Rate Limiting 
   - Assigns rate limiting headers to requests to GUARD
   - These headers are forwarded to the upstream Envoy rate limit service
  
Data for authentication and rate limiting is sourced from the Grove Portal Database. For more information about the Grove Portal Database, see the [Grove Portal Database README](./postgres/grove/README.md).

### Docker Image

```bash
docker pull ghcr.io/buildwithgrove/path-external-auth-server:latest
```

- [PEAS GHCR Package](https://github.com/orgs/buildwithgrove/packages/container/package/path-external-auth-server)

### Architecture Diagram

```mermaid
graph TD
    User[/"<big>PATH<br>User</big>"\]
    Envoy[<big>Envoy Proxy</big>]

    AUTH["PEAS (PATH External Auth Server)"]
    AUTH_DECISION{Did<br>Authorize<br>Request?}
    PATH[<big>PATH</big>]

    Error[[Error Returned to User]]
    Result[[Result Returned to User]]

    GroveDB[("Grove Portal Database<br>(Postgres)")]

    subgraph AUTH["PEAS<br/>PATH External Auth Server"]
    end

    User -->|1.Send Request| Envoy
    Envoy -.->|2.Authorization Check<br>gRPC| AUTH
    AUTH -.->|3.Authorization Result<br>gRPC| Envoy
    Envoy --> AUTH_DECISION
    AUTH_DECISION -->|4.No <br> Forward Request| Error
    AUTH_DECISION -->|4.Yes <br> Forward Request| PATH
    PATH -->|5.Response| Result

    GroveDB <-->|Postgres Connection| AUTH
```

### `PortalApp` Structure

<<<<<<< HEAD
The `PortalApp` structure is defined in the `store` package and contains all data required from the Grove Portal Database for authorization and rate limiting.

See structure [here](./store/portal_app.go).
=======
`PEAS` manages authentication and assigning rate limiting headers for portal apps that are defined with the following structure:

```go
// PortalApp represents a single portal app for a user's account.
type PortalApp struct {
// Unique identifier for the PortalApp.
  ID PortalAppID
// Unique identifier for the PortalApp's account.
  AccountID AccountID
// The authorization settings for the PortalApp.
// Auth can be one of:
//   - NoAuth: The portal app does not require authorization (Auth will be nil)
//   - APIKey: The portal app uses an API key for authorization
  Auth *Auth
// Rate Limiting settings for the PortalApp.
// If the portal app is not rate limited, RateLimit will be nil.
  RateLimit *RateLimit
}

// Auth represents the authorization settings for a PortalApp.
// Only API key auth is supported by the Grove Portal.
type Auth struct {
  APIKey string
}

// RateLimit contains rate limiting settings for a PortalApp.
type RateLimit struct {
  PlanType         PlanType
  MonthlyUserLimit int32
}
```
>>>>>>> fa0a5a55

`PortalApp` data is sourced from a Postgres database compatible with the Grove Portal Database. For more information about the Grove Postgres integration, see the [Grove Postgres README](./postgres/grove/README.md).

## Request Headers

PEAS adds the following headers to authorized requests before forwarding them to the upstream service:

| Header                  | Contents                                                                               | Included For All Requests                                             | Example Value |
| ----------------------- | -------------------------------------------------------------------------------------- | --------------------------------------------------------------------- | ------------- |
| `Portal-Application-ID` | The portal app ID of the authorized portal app                                         | ✅                                                                    | "a12b3c4d"    |
| `Portal-Account-ID`     | The account ID associated with the portal app                                          | ✅                                                                    | "3f4g2js2"    |
| `Rl-Plan-Free`          | The account ID for rate limiting purposes (PLAN_FREE)                                  | ❌ (Only for `PLAN_FREE` portal apps)                                 | "3f4g2js2"    |
| `Rl-User-Limit-<X>`     | The account ID for rate limiting purposes with a user limit _(X = relays in millions)_ | ❌ (Only for `PLAN_UNLIMITED` portal apps with user-specified limits) | "3f4g2js2"    |

## Rate Limiting Implementation

PEAS provides rate limiting capabilities through the following mechanisms:

1. **Plan-Based Rate Limiting**: For `PLAN_FREE` portal apps, PEAS will add headers like `Rl-Plan-Free: <account-id>`.

2. **User-Based Rate Limiting**: For `PLAN_UNLIMITED` portal apps with user-specified monthly limits, PEAS adds headers based on the limit in millions:
   - 10 million monthly user limit: `Rl-User-Limit-10: <account-id>`
   - 40 million monthly user limit: `Rl-User-Limit-40: <account-id>`
   - etc..

These headers are processed by the Envoy rate limiter configured in the GUARD system, allowing for granular control over request rates.

## Envoy Gateway Integration

PEAS exposes a gRPC service that adheres to the spec expected by Envoy Proxy's `ext_authz` HTTP Filter.

<div align="center">
  <a href="https://www.envoyproxy.io/docs/envoy/latest/">
    <img src="https://raw.githubusercontent.com/cncf/artwork/refs/heads/main/projects/envoy/envoy-gateway/horizontal/color/envoy-gateway-horizontal-color.svg" alt="Envoy logo" width="200"/>
  </a>
</div>

For more information see:

- [Envoy Gateway External Authorization Docs](https://gateway.envoyproxy.io/docs/tasks/security/ext-auth/)
- [Envoy Proxy `ext_authz` HTTP Filter Docs](https://www.envoyproxy.io/docs/envoy/latest/configuration/http/http_filters/ext_authz_filter)

## PEAS Environment Variables

PEAS is configured via environment variables.

| Variable                   | Required | Type   | Description                                                           | Example                                              | Default Value |
| -------------------------- | -------- | ------ | --------------------------------------------------------------------- | ---------------------------------------------------- | ------------- |
| POSTGRES_CONNECTION_STRING | ✅       | string | The PostgreSQL connection string for the database with PortalApp data | postgresql://username:password@localhost:5432/dbname | -             |
| PORT                       | ❌       | int    | The port to run the external auth server on                           | 10001                                                | 10001         |
| LOGGER_LEVEL               | ❌       | string | The log level to use for the external auth server                     | info                                                 | info          |<|MERGE_RESOLUTION|>--- conflicted
+++ resolved
@@ -71,43 +71,9 @@
 
 ### `PortalApp` Structure
 
-<<<<<<< HEAD
 The `PortalApp` structure is defined in the `store` package and contains all data required from the Grove Portal Database for authorization and rate limiting.
 
 See structure [here](./store/portal_app.go).
-=======
-`PEAS` manages authentication and assigning rate limiting headers for portal apps that are defined with the following structure:
-
-```go
-// PortalApp represents a single portal app for a user's account.
-type PortalApp struct {
-// Unique identifier for the PortalApp.
-  ID PortalAppID
-// Unique identifier for the PortalApp's account.
-  AccountID AccountID
-// The authorization settings for the PortalApp.
-// Auth can be one of:
-//   - NoAuth: The portal app does not require authorization (Auth will be nil)
-//   - APIKey: The portal app uses an API key for authorization
-  Auth *Auth
-// Rate Limiting settings for the PortalApp.
-// If the portal app is not rate limited, RateLimit will be nil.
-  RateLimit *RateLimit
-}
-
-// Auth represents the authorization settings for a PortalApp.
-// Only API key auth is supported by the Grove Portal.
-type Auth struct {
-  APIKey string
-}
-
-// RateLimit contains rate limiting settings for a PortalApp.
-type RateLimit struct {
-  PlanType         PlanType
-  MonthlyUserLimit int32
-}
-```
->>>>>>> fa0a5a55
 
 `PortalApp` data is sourced from a Postgres database compatible with the Grove Portal Database. For more information about the Grove Postgres integration, see the [Grove Postgres README](./postgres/grove/README.md).
 
@@ -115,8 +81,8 @@
 
 PEAS adds the following headers to authorized requests before forwarding them to the upstream service:
 
-| Header                  | Contents                                                                               | Included For All Requests                                             | Example Value |
-| ----------------------- | -------------------------------------------------------------------------------------- | --------------------------------------------------------------------- | ------------- |
+| Header                  | Contents                                                                               | Included For All Requests                                            | Example Value |
+| ----------------------- | -------------------------------------------------------------------------------------- | -------------------------------------------------------------------- | ------------- |
 | `Portal-Application-ID` | The portal app ID of the authorized portal app                                         | ✅                                                                    | "a12b3c4d"    |
 | `Portal-Account-ID`     | The account ID associated with the portal app                                          | ✅                                                                    | "3f4g2js2"    |
 | `Rl-Plan-Free`          | The account ID for rate limiting purposes (PLAN_FREE)                                  | ❌ (Only for `PLAN_FREE` portal apps)                                 | "3f4g2js2"    |
@@ -156,6 +122,6 @@
 
 | Variable                   | Required | Type   | Description                                                           | Example                                              | Default Value |
 | -------------------------- | -------- | ------ | --------------------------------------------------------------------- | ---------------------------------------------------- | ------------- |
-| POSTGRES_CONNECTION_STRING | ✅       | string | The PostgreSQL connection string for the database with PortalApp data | postgresql://username:password@localhost:5432/dbname | -             |
-| PORT                       | ❌       | int    | The port to run the external auth server on                           | 10001                                                | 10001         |
-| LOGGER_LEVEL               | ❌       | string | The log level to use for the external auth server                     | info                                                 | info          |+| POSTGRES_CONNECTION_STRING | ✅        | string | The PostgreSQL connection string for the database with PortalApp data | postgresql://username:password@localhost:5432/dbname | -             |
+| PORT                       | ❌        | int    | The port to run the external auth server on                           | 10001                                                | 10001         |
+| LOGGER_LEVEL               | ❌        | string | The log level to use for the external auth server                     | info                                                 | info          |